--- conflicted
+++ resolved
@@ -911,15 +911,7 @@
         )
         self.graph.base_frame = new_base
 
-<<<<<<< HEAD
-    def dump_mesh(self):
-        """ """
-        return self.dump(concatenate=True)
-
-    def dump(self, concatenate: bool = False) -> Union[Geometry, List[Geometry]]:
-=======
     def dump(self, concatenate: bool = False) -> List[Geometry]:
->>>>>>> 207ba231
         """
         Get a list of every geometry moved to it's instance position,
         i.e. freezing or "baking" transforms.
