import json
import os
import warnings

import numpy as np

from .. import resolvers, util
from ..base import Trimesh
from ..exceptions import ExceptionWrapper
from ..parent import Geometry
from ..points import PointCloud
from ..scene.scene import Scene, append_scenes
from ..typed import Loadable, Optional
from ..util import log
from . import misc
from .binvox import _binvox_loaders
from .cascade import _cascade_loaders
from .dae import _collada_loaders
from .gltf import _gltf_loaders
from .misc import _misc_loaders
from .obj import _obj_loaders
from .off import _off_loaders
from .ply import _ply_loaders
from .stl import _stl_loaders
from .threedxml import _threedxml_loaders
from .threemf import _three_loaders
from .xaml import _xaml_loaders
from .xyz import _xyz_loaders

try:
    from ..path.exchange.load import load_path, path_formats
except BaseException as E:
    # save a traceback to see why path didn't import
    load_path = ExceptionWrapper(E)

    # no path formats available
    def path_formats() -> set:
        return set()


def mesh_formats() -> set:
    """
    Get a list of mesh formats available to load.

    Returns
    -----------
    loaders : list
      Extensions of available mesh loaders,
      i.e. 'stl', 'ply', etc.
    """
    # filter out exceptionmodule loaders
    return {k for k, v in mesh_loaders.items() if not isinstance(v, ExceptionWrapper)}


def available_formats() -> set:
    """
    Get a list of all available loaders

    Returns
    -----------
    loaders : list
        Extensions of available loaders
        i.e. 'stl', 'ply', 'dxf', etc.
    """
    loaders = mesh_formats()
    loaders.update(path_formats())
    loaders.update(compressed_loaders.keys())

    return loaders


def load(
    file_obj: Loadable,
    file_type: Optional[str] = None,
    resolver: Optional[resolvers.ResolverLike] = None,
    force: Optional[str] = None,
    allow_remote: bool = False,
    **kwargs,
<<<<<<< HEAD
) -> Geometry:
=======
):
>>>>>>> 5df249fb
    """
    Load a mesh or vectorized path into objects like
    Trimesh, Path2D, Path3D, Scene

    Parameters
    -----------
    file_obj : str, or file- like object
      The source of the data to be loadeded
    file_type: str
      What kind of file type do we have (eg: 'stl')
    resolver : trimesh.visual.Resolver
      Object to load referenced assets like materials and textures
    force : None or str
      For 'mesh': try to coerce scenes into a single mesh
      For 'scene': try to coerce everything into a scene
    allow_remote
      If True allow this load call to work on a remote URL.
    kwargs : dict
      Passed to geometry __init__

    Returns
    ---------
    geometry : Trimesh, Path2D, Path3D, Scene
      Loaded geometry as trimesh classes
    """
    # check to see if we're trying to load something
    # that is already a native trimesh Geometry subclass
    if isinstance(file_obj, Geometry):
        log.debug(
            "trimesh.load called on %s returning input", file_obj.__class__.__name__
        )
        return file_obj

    # parse the file arguments into clean loadable form
    (
        file_obj,  # file- like object
        file_type,  # str, what kind of file
        metadata,  # dict, any metadata from file name
        opened,  # bool, did we open the file ourselves
        resolver,  # object to load referenced resources
        is_remote,  #  is this a URL
    ) = _parse_file_args(file_obj=file_obj, file_type=file_type, resolver=resolver)

    if is_remote and not allow_remote:
        raise ValueError("URL passed with `allow_remote=False`")

    try:
        if isinstance(file_obj, dict):
            # if we've been passed a dict treat it as kwargs
            kwargs.update(file_obj)
            loaded = _load_kwargs(kwargs)
        elif file_type in path_formats():
            # path formats get loaded with path loader
            loaded = load_path(file_obj, file_type=file_type, **kwargs)
        elif file_type in mesh_loaders:
            # mesh loaders use mesh loader
            loaded = _load_kwargs(
                mesh_loaders[file_type](
                    file_obj=file_obj, file_type=file_type, resolver=resolver, **kwargs
                )
            )
        elif file_type in compressed_loaders:
            # for archives, like ZIP files
            loaded = _load_compressed(file_obj, file_type=file_type, **kwargs)
        elif file_type in voxel_loaders:
            loaded = voxel_loaders[file_type](
                file_obj, file_type=file_type, resolver=resolver, **kwargs
            )
        else:
            if file_type in ["svg", "dxf"]:
                # call the dummy function to raise the import error
                # this prevents the exception from being super opaque
                load_path()
            else:
                raise ValueError(f"File type: {file_type} not supported")
    finally:
<<<<<<< HEAD
        # if we opened the file ourselves from a file name
        # close any opened files even if we crashed out
=======
        # close any opened files even if we crashed
>>>>>>> 5df249fb
        if opened:
            file_obj.close()

    # add load metadata ('file_name') to each loaded geometry
    if isinstance(loaded, list):
        [L.metadata.update(metadata) for L in loaded]
        # make a scene from it
        loaded = Scene(loaded)
    elif isinstance(loaded, dict):
        # wtf is this case?
        [L.metadata.update(metadata) for L in loaded.values()]
    elif isinstance(getattr(loaded, "metadata", None), dict):
        loaded.metadata.update(metadata)

<<<<<<< HEAD
    # combine a scene into a single mesh
    if force == "mesh":
        log.debug("hey in the future use `load_mesh` ;)")
        return loaded.dump_mesh()

    if not isinstance(loaded, Scene):
        return Scene(loaded)

    return loaded


def load_scene(
    file_obj: Loadable,
    file_type: Optional[str] = None,
    resolver: Union[resolvers.Resolver, Dict, None] = None,
    allow_remote: bool = False,
    **kwargs,
) -> Scene:
    """
    Load geometry into the `trimesh.Scene` container. This may contain
    any `parent.Geometry` object, including `Trimesh`, `Path2D`, `Path3D`,
    or a `PointCloud`.

    Parameters
    -----------
    file_obj : str, or file- like object
      The source of the data to be loadeded
    file_type: str
      What kind of file type do we have (eg: 'stl')
    resolver : trimesh.visual.Resolver
      Object to load referenced assets like materials and textures
    force : None or str
      For 'mesh': try to coerce scenes into a single mesh
      For 'scene': try to coerce everything into a scene
    allow_remote
      If True allow this load call to work on a remote URL.
    kwargs : dict
      Passed to geometry __init__

    Returns
    ---------
    geometry : Trimesh, Path2D, Path3D, Scene
      Loaded geometry as trimesh classes
    """

    loaded = load(
        file_obj=file_obj,
        file_type=file_type,
        resolver=resolver,
        allow_remote=allow_remote,
    )
=======
    if force is None:
        # old behavior
        return loaded

    # combine a scene into a single mesh
    if force == "mesh":
        warnings.warn(
            "``trimesh.load(... force='mesh')`"
            + "and should be replaced with `trimesh.load_mesh`"
            + "current functionality may be replaced June 2025.",
            category=DeprecationWarning,
            stacklevel=2,
        )
        # coerce values into a mesh
        return Scene(loaded).to_mesh()
>>>>>>> 5df249fb

    if not isinstance(loaded, Scene):
        return Scene(loaded)

    return loaded


def load_scene(*args, **kwargs) -> Scene:
    """ """


def load_mesh(*args, **kwargs) -> Trimesh:
    """
    Load a mesh file into a Trimesh object.

    Parameters
    -----------
    file_obj : str or file object
      File name or file with mesh data
    file_type : str or None
      Which file type, e.g. 'stl'
    kwargs : dict
      Passed to Trimesh constructor

    Returns
    ----------
    mesh
      Loaded geometry data.
    """
    return load(*args, **kwargs, force="scene").to_mesh()


def _load_compressed(file_obj, file_type=None, resolver=None, mixed=False, **kwargs):
    """
    Given a compressed archive load all the geometry that
    we can from it.

    Parameters
    ----------
    file_obj : open file-like object
      Containing compressed data
    file_type : str
      Type of the archive file
    mixed : bool
      If False, for archives containing both 2D and 3D
      data will only load the 3D data into the Scene.

    Returns
    ----------
    scene : trimesh.Scene
      Geometry loaded in to a Scene object
    """

    # parse the file arguments into clean loadable form
    (
        file_obj,  # file- like object
        file_type,  # str, what kind of file
        metadata,  # dict, any metadata from file name
        opened,  # bool, did we open the file ourselves
        resolver,  # object to load referenced resources
    ) = _parse_file_args(file_obj=file_obj, file_type=file_type, resolver=resolver)

    try:
        # a dict of 'name' : file-like object
        files = util.decompress(file_obj=file_obj, file_type=file_type)
        # store loaded geometries as a list
        geometries = []

        # so loaders can access textures/etc
        resolver = resolvers.ZipResolver(files)

        # try to save the files with meaningful metadata
        if "file_path" in metadata:
            archive_name = metadata["file_path"]
        else:
            archive_name = "archive"

        # populate our available formats
        if mixed:
            available = available_formats()
        else:
            # all types contained in ZIP archive
            contains = {util.split_extension(n).lower() for n in files.keys()}
            # if there are no mesh formats available
            if contains.isdisjoint(mesh_formats()):
                available = path_formats()
            else:
                available = mesh_formats()

        meta_archive = {}
        for name, data in files.items():
            try:
                # only load formats that we support
                compressed_type = util.split_extension(name).lower()

                # if file has metadata type include it
                if compressed_type in "yaml":
                    import yaml

                    meta_archive[name] = yaml.safe_load(data)
                elif compressed_type in "json":
                    import json

                    meta_archive[name] = json.loads(data)

                if compressed_type not in available:
                    # don't raise an exception, just try the next one
                    continue
                # store the file name relative to the archive
                metadata["file_name"] = archive_name + "/" + os.path.basename(name)
                # load the individual geometry
                loaded = load(
                    file_obj=data,
                    file_type=compressed_type,
                    resolver=resolver,
                    metadata=metadata,
                    **kwargs,
                )

                # some loaders return multiple geometries
                if util.is_sequence(loaded):
                    # if the loader has returned a list of meshes
                    geometries.extend(loaded)
                else:
                    # if the loader has returned a single geometry
                    geometries.append(loaded)
            except BaseException:
                log.debug("failed to load file in zip", exc_info=True)

    finally:
        # if we opened the file in this function
        # clean up after ourselves
        if opened:
            file_obj.close()

    # append meshes or scenes into a single Scene object
    result = append_scenes(geometries)

    # append any archive metadata files
    if isinstance(result, Scene):
        result.metadata.update(meta_archive)

    return result


def _load_remote(url, **kwargs):
    """
    Load a mesh at a remote URL into a local trimesh object.

    This must be called explicitly rather than automatically
    from trimesh.load to ensure users don't accidentally make
    network requests.

    Parameters
    ------------
    url : string
      URL containing mesh file
    **kwargs : passed to `load`

    Returns
    ------------
    loaded : Trimesh, Path, Scene
      Loaded result
    """
    # import here to keep requirement soft
    import httpx

    # download the mesh
    response = httpx.get(url, follow_redirects=True)
    response.raise_for_status()

    # wrap as file object
    file_obj = util.wrap_as_stream(response.content)

    # so loaders can access textures/etc
    resolver = resolvers.WebResolver(url)

    try:
        # if we have a bunch of query parameters the type
        # will be wrong so try to clean up the URL
        # urllib is Python 3 only
        import urllib

        # remove the url-safe encoding then split off query params
        file_type = urllib.parse.unquote(url).split("?", 1)[0].split("/")[-1].strip()
    except BaseException:
        # otherwise just use the last chunk of URL
        file_type = url.split("/")[-1].split("?", 1)[0]

    # actually load the data from the retrieved bytes
    loaded = load(file_obj=file_obj, file_type=file_type, resolver=resolver, **kwargs)
    return loaded


def _load_kwargs(*args, **kwargs) -> Geometry:
    """
    Load geometry from a properly formatted dict or kwargs
    """

    def handle_scene():
        """
        Load a scene from our kwargs.

        class:      Scene
        geometry:   dict, name: Trimesh kwargs
        graph:      list of dict, kwargs for scene.graph.update
        base_frame: str, base frame of graph
        """
        graph = kwargs.get("graph", None)
        geometry = {k: _load_kwargs(v) for k, v in kwargs["geometry"].items()}

        if graph is not None:
            scene = Scene()
            scene.geometry.update(geometry)
            for k in graph:
                if isinstance(k, dict):
                    scene.graph.update(**k)
                elif util.is_sequence(k) and len(k) == 3:
                    scene.graph.update(k[1], k[0], **k[2])
        else:
            scene = Scene(geometry)

        # camera, if it exists
        camera = kwargs.get("camera")
        if camera:
            scene.camera = camera
            scene.camera_transform = kwargs.get("camera_transform")

        if "base_frame" in kwargs:
            scene.graph.base_frame = kwargs["base_frame"]
        metadata = kwargs.get("metadata")
        if isinstance(metadata, dict):
            scene.metadata.update(kwargs["metadata"])
        elif isinstance(metadata, str):
            # some ways someone might have encoded a string
            # note that these aren't evaluated until we
            # actually call the lambda in the loop
            candidates = [
                lambda: json.loads(metadata),
                lambda: json.loads(metadata.replace("'", '"')),
            ]
            for c in candidates:
                try:
                    scene.metadata.update(c())
                    break
                except BaseException:
                    pass
        elif metadata is not None:
            log.warning("unloadable metadata")

        return scene

    def handle_mesh():
        """
        Handle the keyword arguments for a Trimesh object
        """
        # if they've been serialized as a dict
        if isinstance(kwargs["vertices"], dict) or isinstance(kwargs["faces"], dict):
            return Trimesh(**misc.load_dict(kwargs))
        # otherwise just load that puppy
        return Trimesh(**kwargs)

    def handle_export():
        """
        Handle an exported mesh.
        """
        data, file_type = kwargs["data"], kwargs["file_type"]
        if not isinstance(data, dict):
            data = util.wrap_as_stream(data)
        k = mesh_loaders[file_type](data, file_type=file_type)
        return Trimesh(**k)

    def handle_path():
        from ..path import Path2D, Path3D

        shape = np.shape(kwargs["vertices"])
        if len(shape) < 2:
            return Path2D()
        if shape[1] == 2:
            return Path2D(**kwargs)
        elif shape[1] == 3:
            return Path3D(**kwargs)
        else:
            raise ValueError("Vertices must be 2D or 3D!")

    def handle_pointcloud():
        return PointCloud(**kwargs)

    # if we've been passed a single dict instead of kwargs
    # substitute the dict for kwargs
    if len(kwargs) == 0 and len(args) == 1 and isinstance(args[0], dict):
        kwargs = args[0]

    # (function, tuple of expected keys)
    # order is important
    handlers = (
        (handle_scene, ("geometry",)),
        (handle_mesh, ("vertices", "faces")),
        (handle_path, ("entities", "vertices")),
        (handle_pointcloud, ("vertices",)),
        (handle_export, ("file_type", "data")),
    )

    # filter out keys with a value of None
    kwargs = {k: v for k, v in kwargs.items() if v is not None}
    # loop through handler functions and expected key
    for func, expected in handlers:
        if all(i in kwargs for i in expected):
            # all expected kwargs exist
            handler = func
            # exit the loop as we found one
            break
    else:
        raise ValueError(f"unable to determine type: {kwargs.keys()}")

    return handler()


def _parse_file_args(
    file_obj: Loadable,
    file_type: Optional[str],
    resolver: Optional[resolvers.ResolverLike] = None,
    **kwargs,
):
    """
    Given a file_obj and a file_type try to magically convert
    arguments to a file-like object and a lowercase string of
    file type.

    Parameters
    -----------
    file_obj : str
      if string represents a file path, returns:
        file_obj:   an 'rb' opened file object of the path
        file_type:  the extension from the file path

     if string is NOT a path, but has JSON-like special characters:
        file_obj:   the same string passed as file_obj
        file_type:  set to 'json'

     if string is a valid-looking URL
        file_obj: an open 'rb' file object with retrieved data
        file_type: from the extension

     if string is none of those:
        raise ValueError as we can't do anything with input

     if file like object:
        ValueError will be raised if file_type is None
        file_obj:  same as input
        file_type: same as input

     if other object: like a shapely.geometry.Polygon, etc:
        file_obj:  same as input
        file_type: if None initially, set to the class name
                    (in lower case), otherwise passed through

    file_type : str
         type of file and handled according to above

    Returns
    -----------
    file_obj : file-like object
      Contains data
    file_type : str
      Lower case of the type of file (eg 'stl', 'dae', etc)
    metadata : dict
      Any metadata gathered
    opened : bool
      Did we open the file or not
    resolver : trimesh.visual.Resolver
      Resolver to load other assets
    """
    metadata = {}
    opened = False
    is_remote = False

    if "metadata" in kwargs and isinstance(kwargs["metadata"], dict):
        metadata.update(kwargs["metadata"])

    if util.is_pathlib(file_obj):
        # convert pathlib objects to string
        file_obj = str(file_obj.absolute())

    if util.is_file(file_obj) and file_type is None:
        raise ValueError("file_type must be set for file objects!")
    if util.is_string(file_obj):
        # check if it is a URL
        if file_obj.startswith(("http://", "https://")):
            is_remote = True
            if resolver is None:
                resolver = resolvers.WebResolver(url=file_obj)

        try:
            # os.path.isfile will return False incorrectly
            # if we don't give it an absolute path
            file_path = os.path.expanduser(file_obj)
            file_path = os.path.abspath(file_path)
            exists = os.path.isfile(file_path)
        except BaseException:
            exists = False

        # file obj is a string which exists on filesystm
        if exists:
            # if not passed create a resolver to find other files
            if resolver is None:
                resolver = resolvers.FilePathResolver(file_path)
            # save the file name and path to metadata
            metadata["file_path"] = file_path
            metadata["file_name"] = os.path.basename(file_obj)
            # if file_obj is a path that exists use extension as file_type
            if file_type is None:
                file_type = util.split_extension(file_path, special=["tar.gz", "tar.bz2"])
            # actually open the file
            file_obj = open(file_path, "rb")
            opened = True
        else:
            if "{" in file_obj:
                # if a dict bracket is in the string, its probably a straight
                # JSON
                file_type = "json"
            elif "https://" in file_obj or "http://" in file_obj:
                # we've been passed a URL, warn to use explicit function
                # and don't do network calls via magical pipeline
                raise ValueError(f"use load_remote to load URL: {file_obj}")
            elif file_type is None:
                raise ValueError(f"string is not a file: {file_obj}")

    if file_type is None:
        file_type = file_obj.__class__.__name__

    if util.is_string(file_type) and "." in file_type:
        # if someone has passed the whole filename as the file_type
        # use the file extension as the file_type
        if "file_path" not in metadata:
            metadata["file_path"] = file_type
        metadata["file_name"] = os.path.basename(file_type)
        file_type = util.split_extension(file_type)
        if resolver is None and os.path.exists(file_type):
            resolver = resolvers.FilePathResolver(file_type)

    # all our stored extensions reference in lower case
    file_type = file_type.lower()

    # if we still have no resolver try using file_obj name
    if (
        resolver is None
        and hasattr(file_obj, "name")
        and file_obj.name is not None
        and len(file_obj.name) > 0
    ):
        resolver = resolvers.FilePathResolver(file_obj.name)

    return file_obj, file_type, metadata, opened, resolver, is_remote


# loader functions for compressed extensions
compressed_loaders = {
    "zip": _load_compressed,
    "tar.bz2": _load_compressed,
    "tar.gz": _load_compressed,
    "bz2": _load_compressed,
}

# map file_type to loader function
mesh_loaders = {}
mesh_loaders.update(_misc_loaders)
mesh_loaders.update(_stl_loaders)
mesh_loaders.update(_ply_loaders)
mesh_loaders.update(_obj_loaders)
mesh_loaders.update(_off_loaders)
mesh_loaders.update(_collada_loaders)
mesh_loaders.update(_gltf_loaders)
mesh_loaders.update(_xaml_loaders)
mesh_loaders.update(_threedxml_loaders)
mesh_loaders.update(_three_loaders)
mesh_loaders.update(_xyz_loaders)
mesh_loaders.update(_cascade_loaders)

# collect loaders which return voxel types
voxel_loaders = {}
voxel_loaders.update(_binvox_loaders)<|MERGE_RESOLUTION|>--- conflicted
+++ resolved
@@ -1,6 +1,5 @@
 import json
 import os
-import warnings
 
 import numpy as np
 
@@ -76,11 +75,7 @@
     force: Optional[str] = None,
     allow_remote: bool = False,
     **kwargs,
-<<<<<<< HEAD
 ) -> Geometry:
-=======
-):
->>>>>>> 5df249fb
     """
     Load a mesh or vectorized path into objects like
     Trimesh, Path2D, Path3D, Scene
@@ -157,12 +152,8 @@
             else:
                 raise ValueError(f"File type: {file_type} not supported")
     finally:
-<<<<<<< HEAD
         # if we opened the file ourselves from a file name
         # close any opened files even if we crashed out
-=======
-        # close any opened files even if we crashed
->>>>>>> 5df249fb
         if opened:
             file_obj.close()
 
@@ -177,7 +168,6 @@
     elif isinstance(getattr(loaded, "metadata", None), dict):
         loaded.metadata.update(metadata)
 
-<<<<<<< HEAD
     # combine a scene into a single mesh
     if force == "mesh":
         log.debug("hey in the future use `load_mesh` ;)")
@@ -192,7 +182,7 @@
 def load_scene(
     file_obj: Loadable,
     file_type: Optional[str] = None,
-    resolver: Union[resolvers.Resolver, Dict, None] = None,
+    resolver: Optional[resolvers.ResolverLike] = None,
     allow_remote: bool = False,
     **kwargs,
 ) -> Scene:
@@ -229,31 +219,12 @@
         resolver=resolver,
         allow_remote=allow_remote,
     )
-=======
-    if force is None:
-        # old behavior
-        return loaded
-
-    # combine a scene into a single mesh
-    if force == "mesh":
-        warnings.warn(
-            "``trimesh.load(... force='mesh')`"
-            + "and should be replaced with `trimesh.load_mesh`"
-            + "current functionality may be replaced June 2025.",
-            category=DeprecationWarning,
-            stacklevel=2,
-        )
-        # coerce values into a mesh
-        return Scene(loaded).to_mesh()
->>>>>>> 5df249fb
 
     if not isinstance(loaded, Scene):
         return Scene(loaded)
 
     return loaded
 
-
-def load_scene(*args, **kwargs) -> Scene:
     """ """
 
 
@@ -275,7 +246,7 @@
     mesh
       Loaded geometry data.
     """
-    return load(*args, **kwargs, force="scene").to_mesh()
+    return load_scene(*args, **kwargs).dump_mesh()
 
 
 def _load_compressed(file_obj, file_type=None, resolver=None, mixed=False, **kwargs):
