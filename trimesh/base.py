--- conflicted
+++ resolved
@@ -33,15 +33,10 @@
 from . import collision
 from . import curvature
 from . import comparison
+from . import registration
 from . import decomposition
 from . import intersections
 from . import transformations
-<<<<<<< HEAD
-from . import curvature
-from . import registration
-=======
->>>>>>> 5d9e30eb
-
 
 from .io.export import export_mesh
 from .constants import log, _log_time, tol
