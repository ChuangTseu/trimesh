# flake8: noqa

from . import gmsh
from . import blender

# add to __all__ as per pep8
<<<<<<< HEAD
__all__ = ["scad", "blender"]
=======
__all__ = [blender, vhacd]
>>>>>>> 856a6558
<|MERGE_RESOLUTION|>--- conflicted
+++ resolved
@@ -1,11 +1,4 @@
-# flake8: noqa
-
-from . import gmsh
-from . import blender
+from . import blender, gmsh
 
 # add to __all__ as per pep8
-<<<<<<< HEAD
-__all__ = ["scad", "blender"]
-=======
-__all__ = [blender, vhacd]
->>>>>>> 856a6558
+__all__ = ["blender", "gmsh"]