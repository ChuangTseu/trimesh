--- conflicted
+++ resolved
@@ -19,11 +19,7 @@
 from ..exceptions import ExceptionWrapper
 from ..geometry import plane_transform
 from ..points import plane_fit
-<<<<<<< HEAD
-from ..typed import Dict, Iterable, List, NDArray, Optional, float64, int64
-=======
-from ..typed import ArrayLike, Dict, Iterable, List, NDArray, Optional, float64
->>>>>>> 563690aa
+from ..typed import ArrayLike, Dict, Iterable, List, NDArray, Optional, float64, int64
 from ..visual import to_rgba
 from . import (
     creation,  # NOQA
@@ -358,28 +354,6 @@
         """
         return self.bounds.ptp(axis=0)
 
-<<<<<<< HEAD
-    @property
-    def units(self):
-        """
-        If there are units defined in self.metadata return them.
-
-        Returns
-        -----------
-        units : str
-          Current unit system
-        """
-        if "units" in self.metadata:
-            return self.metadata["units"]
-        else:
-            return None
-
-    @units.setter
-    def units(self, units):
-        self.metadata["units"] = units
-
-=======
->>>>>>> 563690aa
     def convert_units(self, desired: str, guess: bool = False):
         """
         Convert the units of the current drawing in place.
