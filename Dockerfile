--- conflicted
+++ resolved
@@ -29,7 +29,7 @@
 # install trimesh into .local
 # then delete any included test directories
 # and remove Cython after all the building is complete
-RUN pip install /home/user[easy] && \
+RUN pip install --user /home/user[easy] && \
     find /home/user/.local -type d -name tests -prune -exec rm -rf {} \; && \
     pip uninstall -y cython
 
@@ -68,11 +68,7 @@
 USER user
 
 # install things like pytest
-<<<<<<< HEAD
 RUN pip install -e .[all,easy,recommend,test]
-=======
-RUN pip install -e .[all,easy,recommends,test]
->>>>>>> a2f89a69
 
 # run pytest wrapped with xvfb for simple viewer tests
 RUN xvfb-run pytest --cov=trimesh \
